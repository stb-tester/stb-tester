# Run with ./run-tests.sh

test_that_invalid_control_doesnt_hang() {
    touch test.py
    timeout 10 stbt-run -v --control asdf test.py
    local ret=$?
    [ $ret -ne $timedout ] || fail "'stbt-run --control asdf' timed out"
}

test_invalid_source_pipeline() {
    touch test.py
    stbt-run -v --source-pipeline viddily-boo test.py &> stbt.log
    tail -n1 stbt.log | grep -q 'no element "viddily-boo"' ||
        fail "The last error message in '$scratchdir/stbt.log' wasn't the" \
            "expected 'no element \"viddily-boo\"'"
}

test_get_frame_and_save_frame() {
    cat > get-screenshot.py <<-EOF
	wait_for_match(
	    "$testdir/videotestsrc-redblue.png", consecutive_matches=24)
	press("gamut")
	wait_for_match(
	    "$testdir/videotestsrc-gamut.png", consecutive_matches=24)
	save_frame(get_frame(), "gamut.png")
	EOF
    stbt-run -v get-screenshot.py
    [ -f gamut.png ] ||
        fail "Screenshot '$scratchdir/gamut.png' wasn't created"

    cat > match-screenshot.py <<-EOF
	press("gamut")
	# confirm_threshold accounts for match rectangle in the screenshot.
	wait_for_match("gamut.png",
	               match_parameters=MatchParameters(confirm_threshold=0.7))
	EOF
    stbt-run -v match-screenshot.py
}

test_get_config() {
    cat > test.py <<-EOF
	import stbt
	assert stbt.get_config("global", "test_key") == "this is a test value"
	assert stbt.get_config("special", "test_key") == \
	    "not the global value"
	try:
	    stbt.get_config("global", "no_such_key")
	    assert False
	except ConfigurationError:
	    pass
	try:
	    stbt.get_config("no_such_section", "test_key")
	    assert False
	except ConfigurationError:
	    pass
	try:
	    stbt.get_config("special", "not_special")
	    assert False
	except ConfigurationError:
	    pass
	EOF
    stbt-run -v test.py
}

test_that_frames_returns_at_least_one_frame() {
    cat > test.py <<-EOF
	import stbt
	stbt.frames(timeout_secs=0).next()
	stbt.frames(timeout_secs=0).next()
	EOF
    stbt-run -v test.py
}

test_that_frames_doesnt_time_out() {
    cat > test.py <<-EOF
	import stbt
	for _ in stbt.frames():
	    pass
	EOF
    timeout 12 stbt-run -v test.py
    local ret=$?
    [ $ret -eq $timedout ] || fail "Unexpected exit status '$ret'"
}

test_that_frames_raises_NoVideo() {
    cat > test.py <<-EOF
	import stbt
	for _ in stbt.frames():
	    pass
	EOF
    stbt-run -v \
        --source-pipeline "videotestsrc ! identity sleep-time=12000000" \
        test.py &> stbt-run.log
    grep NoVideo stbt-run.log ||
        fail "'stbt.frames' didn't raise 'NoVideo' exception"
}

test_using_frames_to_measure_black_screen() {
    cat > test.py <<-EOF &&
	import cv2
	import stbt
	import threading
	import time
	
	def presser():
	    time.sleep(1)
	    stbt.press("black")
	    time.sleep(1)
	    stbt.press("smpte")
	
	def is_black_screen(img):
	    img = cv2.cvtColor(img, cv2.COLOR_BGR2GRAY)
	    _, img = cv2.threshold(img, 10, 255, cv2.THRESH_BINARY)
	    _, maxVal, _, _ = cv2.minMaxLoc(img)
	    return maxVal == 0
	
	threading.Thread(target=presser).start()
	
	frames = stbt.frames(timeout_secs=10)
	for frame, timestamp in frames:
	    black = is_black_screen(frame)
	    print "%s: %s" % (timestamp, black)
	    if black:
	        break
	assert black, "Failed to find black screen"
	for frame, timestamp in frames:
	    black = is_black_screen(frame)
	    print "%s: %s" % (timestamp, black)
	    if not black:
	        break
	assert not black, "Failed to find non-black screen"
	EOF
    stbt-run -v test.py
}

test_that_frames_doesnt_deadlock() {
    cat > test.py <<-EOF &&
	import stbt
	for frame, timestamp in stbt.frames():
	    print timestamp
	    break
	for frame, timestamp in stbt.frames():
	    print timestamp
	    break
	frames = stbt.frames()
	frame1 = frames.next()
	frames = stbt.frames()  # Drop reference to old `frames`; should be GCd.
	frame2 = frames.next()
	frames3 = stbt.frames()
	frame3 = frames3.next()  # old `frames` still holds lock
	EOF
    timeout 10 stbt-run -v test.py &&

    cat > test2.py <<-EOF
EOF
}

test_that_video_index_is_written_on_eos() {
    which webminspector.py &>/dev/null || {
        echo "webminspector.py not found; skipping this test." >&2
        echo "See http://git.chromium.org/gitweb/?p=webm/webminspector.git" >&2
        return 0
    }

    [ $(uname) = Darwin ] && {
        echo "Skipping this test because vp8enc/webmmux don't work on OS X" >&2
        return 0
    }

    cat > test.py <<-EOF &&
	import time
	time.sleep(5)
	EOF
    stbt-run -v \
        --sink-pipeline \
            "queue ! vp8enc speed=7 ! webmmux ! filesink location=video.webm" \
        test.py &&
    webminspector.py video.webm &> webminspector.log &&
    grep "Cue Point" webminspector.log || {
      cat webminspector.log
      fail "Didn't find 'Cue Point' in $scratchdir/webminspector.log"
    }
}

test_save_video() {
    [ $(uname) = Darwin ] && {
        echo "Skipping this test because vp8enc/webmmux don't work on OS X" >&2
        return 0
    }

    cat > record.py <<-EOF &&
	import time
	time.sleep(2)
	EOF
    sed -e 's/save_video =.*/save_video = video.webm/' \
        "$testdir/stbt.conf" > stbt.conf &&
    STBT_CONFIG_FILE="$scratchdir/stbt.conf" stbt-run -v record.py &&
    cat > test.py <<-EOF &&
	wait_for_match("$testdir/videotestsrc-redblue.png")
	EOF
    stbt-run -v --control none \
        --source-pipeline 'filesrc location=video.webm ! decodebin' \
        test.py
}

test_that_verbosity_level_is_read_from_config_file() {
    sed 's/verbose = 0/verbose = 2/' "$testdir/stbt.conf" > stbt.conf &&
    touch test.py &&
    STBT_CONFIG_FILE="$PWD/stbt.conf" stbt-run test.py &&
    cat log | grep "verbose: 2"
}

test_that_verbose_command_line_argument_overrides_config_file() {
    sed 's/verbose = 0/verbose = 2/' "$testdir/stbt.conf" > stbt.conf &&
    touch test.py &&
    STBT_CONFIG_FILE="$PWD/stbt.conf" stbt-run -v test.py &&
    cat log | grep "verbose: 1"
}

test_that_restart_source_option_is_read() {
    cat > test.py <<-EOF &&
	import stbt
	print "value: %s" % stbt._display.restart_source_enabled
	EOF
    # Read from the command line
    stbt-run -v --restart-source --control none test.py &&
    cat log | grep "restart_source: True" &&
    cat log | grep "value: True" &&
    echo > log &&
    # Read from the config file
    sed 's/restart_source = .*/restart_source = True/' \
        "$testdir/stbt.conf" > stbt.conf &&
    STBT_CONFIG_FILE="$PWD/stbt.conf" stbt-run -v --control none test.py &&
    cat log | grep "restart_source: True" &&
    cat log | grep "value: True"
}

test_press_visualisation() {
    cat > press.py <<-EOF &&
	import signal, time
	def press_black(signo, frame):
	    press("black")
	    time.sleep(60)
	def press_black_and_red(signo, frame):
	    press("black")
	    press("red")
	    time.sleep(60)
	signal.signal(signal.SIGUSR1, press_black)
	signal.signal(signal.SIGUSR2, press_black_and_red)
	time.sleep(60)
	EOF
    mkfifo fifo || fail "Initial test setup failed"

    stbt-run -v \
        --sink-pipeline 'gdppay ! filesink location=fifo' \
        press.py &
    press_script=$!
    trap "kill $press_script; rm fifo" EXIT

    cat > verify.py <<-EOF &&
	import os, signal
	wait_for_match("$testdir/videotestsrc-redblue.png")
	os.kill($press_script, signal.SIGUSR1)
	wait_for_match("$testdir/black.png")
	os.kill($press_script, signal.SIGUSR2)
	wait_for_match("$testdir/red-black.png")
	EOF
    stbt-run -v --control none \
        --source-pipeline 'filesrc location=fifo ! gdpdepay' \
        verify.py
}

test_draw_text() {
    cat > draw-text.py <<-EOF &&
	import stbt
	from time import sleep
	stbt.draw_text("Test", duration_secs=60)
	sleep(60)
	EOF
    cat > verify-draw-text.py <<-EOF &&
	import stbt
	wait_for_match("$testdir/draw-text.png")
	EOF
    mkfifo fifo || fail "Initial test setup failed"

    stbt-run -v --control none \
<<<<<<< HEAD
        --source-pipeline 'videotestsrc is-live=true pattern=black' \
        --sink-pipeline 'gdppay ! filesink location=fifo sync=false' \
        draw-text.py &
    trap 'kill $!; rm fifo' EXIT

    stbt-run -v --control none \
        --source-pipeline 'filesrc location=fifo ! gdpdepay' \
        verify-draw-text.py
=======
        --source-pipeline 'filesrc location=video.webm ! decodebin' \
        check-draw-text.py
}

test_load_image() {
    cat > load_image1.py <<-EOF &&
	import stbt
	assert stbt.load_image('$testdir/black.png') is not None
	EOF
    stbt-run -v load_image1.py ||
    fail "load_image failed to load real image"

    cat > load_image2.py <<-EOF &&
	import stbt
	try:
	    stbt.load_image("$testdir/invalid-black.png")
	except stbt.UITestError as e:
	    assert 'No such file' in str(e)
	EOF
    stbt-run -v load_image2.py ||
    fail "load_image didn't raise 'No such file' for non-existent file"

    cat > load_image3.py <<-EOF &&
	import stbt
	try:
	    stbt.load_image("$testdir/test-stbt-py.sh")
	except stbt.UITestError as e:
	    assert 'Failed to load image' in str(e)
	EOF
    stbt-run -v load_image3.py ||
    fail "load_image didn't raise 'Failed to load image' for non-image file"
}

test_match_template() {
    cat > match_template1.py <<-EOF &&
	import stbt
	im = stbt.load_image("$testdir/black.png")
	matched, pos, fpc = stbt.match_template(im, im)
	assert matched == True
	assert pos == (0, 0)
	assert str(fpc).startswith("0.999999")
	EOF
    stbt-run -v match_template1.py ||
    fail "match_template didn't correctly match an image to itself"

    cat > match_template2.py <<-EOF &&
	import stbt
	im1 = stbt.load_image("$testdir/known-fail-source.png")
	im2 = stbt.load_image("$testdir/known-fail-template.png")
	matched, pos, fpc = stbt.match_template(im1, im2)
	assert matched == True
	assert pos == (9, 72)
	assert str(fpc).startswith("0.834914")
	EOF
    stbt-run -v match_template2.py ||
    fail "match_template didn't get false positive with default parameters"

    # Note that pos/fpc are the same because they are from the *first pass*
    cat > match_template3.py <<-EOF &&
	import stbt
	im1 = stbt.load_image("$testdir/known-fail-source.png")
	im2 = stbt.load_image("$testdir/known-fail-template.png")
	mp = stbt.MatchParameters(confirm_method="normed-absdiff")
	matched, pos, fpc = stbt.match_template(im1, im2, match_parameters=mp)
	assert matched == False
	assert pos == (9, 72)
	assert str(fpc).startswith("0.834914")
	EOF
    stbt-run -v match_template3.py ||
    fail "match_template didn't get true negative with non-default parameters"
>>>>>>> fe2898f4
}<|MERGE_RESOLUTION|>--- conflicted
+++ resolved
@@ -284,7 +284,6 @@
     mkfifo fifo || fail "Initial test setup failed"
 
     stbt-run -v --control none \
-<<<<<<< HEAD
         --source-pipeline 'videotestsrc is-live=true pattern=black' \
         --sink-pipeline 'gdppay ! filesink location=fifo sync=false' \
         draw-text.py &
@@ -293,9 +292,6 @@
     stbt-run -v --control none \
         --source-pipeline 'filesrc location=fifo ! gdpdepay' \
         verify-draw-text.py
-=======
-        --source-pipeline 'filesrc location=video.webm ! decodebin' \
-        check-draw-text.py
 }
 
 test_load_image() {
@@ -364,5 +360,4 @@
 	EOF
     stbt-run -v match_template3.py ||
     fail "match_template didn't get true negative with non-default parameters"
->>>>>>> fe2898f4
 }